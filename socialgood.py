--- conflicted
+++ resolved
@@ -121,39 +121,38 @@
 
 
 def main():
-<<<<<<< HEAD
     # networks = ('cavemen-50-10', 'elitist-500', 'agent-generated-500',
     #             'annealed-agent-generated-500', 'barabasi-albert-500-3', 'cgg-500',
     #             'connected-comm-50-10', 'spatial-network', 'watts-strogatz-500-4-.1')
     # network_paths = fio.network_names_to_paths(networks)
     # visualize_social_good(networks, network_paths)
 
-    RAND = np.random.default_rng()
+    # RAND = np.random.default_rng()
 
-    outf = open('social-good-id0:20-od0:10_actual_degrees.txt', 'w+')
-    num_id = 20
-    num_od = 10
-    # avg_social_goods = np.zeros((num_id, num_od))
-    for i in range(num_id):
-        for j in range(num_od):
-            social_goods = []
-            deg_dists = []
-            print(f'i: {i+1}/{num_id}, j: {j+1}/{num_od}')
-            for n in range(100):
-                inner_degrees = np.round(RAND.poisson(i, 20))
-                if np.sum(inner_degrees) % 2 == 1:
-                    inner_degrees[np.argmin(inner_degrees)] += 1
-                outer_degrees = np.round(RAND.poisson(i, 10))
-                if np.sum(outer_degrees) % 2 == 1:
-                    outer_degrees[np.argmin(outer_degrees)] += 1
-                graph, _ = cc.make_connected_community_network(inner_degrees, outer_degrees, RAND)
-                deg_dist = [d for _, d in graph.degree()]
-                deg_dists.append(sum(deg_dist) / len(deg_dist))
-                social_goods.append(rate_social_good(graph))
-            avg_social_good = sum(social_goods) / len(social_goods)
-            # avg_social_goods[i, j] = avg_social_good
-            outf.write(f'{i} {j} {avg_social_good:.4f} {sum(deg_dists) / len(deg_dists)} {min(social_goods)} {max(social_goods)}\n')
-    outf.close()
+    # outf = open('social-good-id0:20-od0:10_actual_degrees.txt', 'w+')
+    # num_id = 20
+    # num_od = 10
+    # # avg_social_goods = np.zeros((num_id, num_od))
+    # for i in range(num_id):
+    #     for j in range(num_od):
+    #         social_goods = []
+    #         deg_dists = []
+    #         print(f'i: {i+1}/{num_id}, j: {j+1}/{num_od}')
+    #         for n in range(100):
+    #             inner_degrees = np.round(RAND.poisson(i, 20))
+    #             if np.sum(inner_degrees) % 2 == 1:
+    #                 inner_degrees[np.argmin(inner_degrees)] += 1
+    #             outer_degrees = np.round(RAND.poisson(i, 10))
+    #             if np.sum(outer_degrees) % 2 == 1:
+    #                 outer_degrees[np.argmin(outer_degrees)] += 1
+    #             graph, _ = cc.make_connected_community_network(inner_degrees, outer_degrees, RAND)
+    #             deg_dist = [d for _, d in graph.degree()]
+    #             deg_dists.append(sum(deg_dist) / len(deg_dist))
+    #             social_goods.append(rate_social_good(graph))
+    #         avg_social_good = sum(social_goods) / len(social_goods)
+    #         # avg_social_goods[i, j] = avg_social_good
+    #         outf.write(f'{i} {j} {avg_social_good:.4f} {sum(deg_dists) / len(deg_dists)} {min(social_goods)} {max(social_goods)}\n')
+    # outf.close()
 
     # np.set_printoptions(precision=4)
     # for i in range(num_od):
@@ -169,7 +168,6 @@
     # plt.show()
     # nx.draw(graph)
     # plt.show()
-=======
     networks = ('cavemen-50-10', 'elitist-500', 'agent-generated-500',
                 'annealed-agent-generated-500', 'barabasi-albert-500-3', 'cgg-500',
                 'connected-comm-50-10', 'spatial-network', 'watts-strogatz-500-4-.1')
@@ -178,7 +176,6 @@
         G, _, _ = fio.read_network(path)
         net = Network(G)
         print(f'{name:<30} {rate_social_good(net, DecayFunction(.5)):>10.3f}')
->>>>>>> 08cf40b5
 
 
 if __name__ == '__main__':
